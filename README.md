[![NuGet](https://img.shields.io/nuget/dt/Ardalis.Specification.svg)](https://www.nuget.org/packages/Ardalis.Specification)
[![Build Status](https://dev.azure.com/steve0152/steve/_apis/build/status/ardalis.Specification?branchName=master)](https://dev.azure.com/steve0152/steve/_build/latest?definitionId=1&branchName=master)

NuGet: [Ardalis.Specification](https://www.nuget.org/packages/Ardalis.Specification)

# Specification

Base class with tests for adding specifications to a DDD model.

<<<<<<< HEAD
## Usage

Create individual specification classes that inherit from the base. Specify an expression to use for a particular query. Optionally add caching and include (for EF) details. In your repository implementation, accept a Specification in your List or Get methods and implement it as follows:

```

```
=======
>>>>>>> c4c00c7e
<|MERGE_RESOLUTION|>--- conflicted
+++ resolved
@@ -7,13 +7,3 @@
 
 Base class with tests for adding specifications to a DDD model.
 
-<<<<<<< HEAD
-## Usage
-
-Create individual specification classes that inherit from the base. Specify an expression to use for a particular query. Optionally add caching and include (for EF) details. In your repository implementation, accept a Specification in your List or Get methods and implement it as follows:
-
-```
-
-```
-=======
->>>>>>> c4c00c7e
